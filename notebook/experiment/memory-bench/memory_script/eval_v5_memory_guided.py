--- conflicted
+++ resolved
@@ -132,13 +132,10 @@
         print("## ------------------ ")
         print(f'## Model validation for {token_count} tokens')
 
-<<<<<<< HEAD
     logits, state = model.forward(target_tokens[1:], state)
-=======
     # CSV rows to write
     csv_rows = []
 
->>>>>>> da96541c
     # Lets evaluate the logits, and check if they match one by one
     for i in range(len(target_tokens)):
         # Get the target token
@@ -193,15 +190,12 @@
                 ])
                 
         # Forward with the target token
-<<<<<<< HEAD
         
-=======
         logits, state = model.forward([target], state)
 
     # Write the CSV rows
     if csv_writer != None:
         csv_writer.writerows(csv_rows)
->>>>>>> da96541c
     
     # Percentage token match
     matched_percentage = matched_tokens / token_count * 100.0
