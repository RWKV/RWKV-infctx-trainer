--- conflicted
+++ resolved
@@ -28,7 +28,6 @@
   },
   {
    "cell_type": "code",
-<<<<<<< HEAD
    "execution_count": 8,
    "metadata": {},
    "outputs": [
@@ -44,11 +43,6 @@
      ]
     }
    ],
-=======
-   "execution_count": null,
-   "metadata": {},
-   "outputs": [],
->>>>>>> 4253beeb
    "source": [
     "GPU_DEVICES=\"auto\"\n",
     "ENABLE_WANDB=False\n",
@@ -88,7 +82,6 @@
   },
   {
    "cell_type": "code",
-<<<<<<< HEAD
    "execution_count": 3,
    "metadata": {},
    "outputs": [
@@ -110,11 +103,6 @@
      ]
     }
    ],
-=======
-   "execution_count": null,
-   "metadata": {},
-   "outputs": [],
->>>>>>> 4253beeb
    "source": [
     "# Lets initialized the L6-D512 model with the init_model.py code\n",
     "!cd \"{TRAINER_DIR}\" && python3 init_model.py \\\n",
@@ -126,7 +114,6 @@
   },
   {
    "cell_type": "code",
-<<<<<<< HEAD
    "execution_count": 13,
    "metadata": {},
    "outputs": [
@@ -141,11 +128,6 @@
      ]
     }
    ],
-=======
-   "execution_count": null,
-   "metadata": {},
-   "outputs": [],
->>>>>>> 4253beeb
    "source": [
     "# Preload the dataset\n",
     "!cd \"{TRAINER_DIR}\" && \\\n",
@@ -154,7 +136,6 @@
   },
   {
    "cell_type": "code",
-<<<<<<< HEAD
    "execution_count": 16,
    "metadata": {},
    "outputs": [
@@ -250,11 +231,6 @@
      ]
     }
    ],
-=======
-   "execution_count": null,
-   "metadata": {},
-   "outputs": [],
->>>>>>> 4253beeb
    "source": [
     "# Short training process - for quick testing / debugging\n",
     "!cd \"{TRAINER_DIR}\" && \\\n",
@@ -387,7 +363,6 @@
     "!cd \"{TRAINER_DIR}\" && \\\n",
     "    export WANDB_MODE=\"{WANDB_MODE}\" && \\\n",
     "    python3 lightning_trainer.py fit \\\n",
-<<<<<<< HEAD
     "        -c \"{NOTEBOOK_DIR}/config/enwiki_10k-world-4x1024.yaml\" \\\n",
     "        --trainer.logger.init_args.name=\"{WANDB_PREFIX} (train-ctx=1024, data-ctx=4096, {DEEPSPEED_STRAT})\" \\\n",
     "        --trainer.strategy=\"{DEEPSPEED_STRAT}\" \\\n",
@@ -395,13 +370,6 @@
     "        --trainer.microbatch_size=8 \\\n",
     "        --model.load_model=\"../model/L6-D512-world-init.pth\"\n",
     "        "
-=======
-    "        -c \"{NOTEBOOK_DIR}/config/enwiki_10k-world-4096.yaml\" \\\n",
-    "        --trainer.logger.init_args.name=\"{WANDB_PREFIX} (train-ctx=4096, data-ctx=4096, {DEEPSPEED_STRAT})\" \\\n",
-    "        --trainer.strategy=\"{DEEPSPEED_STRAT}\" \\\n",
-    "        --trainer.devices=\"{GPU_DEVICES}\" \\\n",
-    "        --model.load_model=\"../model/L6-D512-world-init.pth\""
->>>>>>> 4253beeb
    ]
   },
   {
@@ -488,11 +456,7 @@
    "name": "python",
    "nbconvert_exporter": "python",
    "pygments_lexer": "ipython3",
-<<<<<<< HEAD
    "version": "3.11.6"
-=======
-   "version": "3.11.4"
->>>>>>> 4253beeb
   },
   "orig_nbformat": 4
  },
