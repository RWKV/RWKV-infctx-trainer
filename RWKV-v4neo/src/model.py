--- conflicted
+++ resolved
@@ -414,10 +414,7 @@
                 'optimizer': optimizer,
                 'lr_scheduler': lr_scheduler,
             }
-<<<<<<< HEAD
-=======
-        
->>>>>>> b7f2b6c1
+
         else:
             # Skip the lr_scheduler process if lr_init and lr_final are the same
             if starting_lr == ending_lr:
@@ -484,18 +481,14 @@
         if max_epochs > 0:
             return estimated_stepping_batches // max_epochs
 
-<<<<<<< HEAD
         # Get the train_dataloader
         train_dataloader = self.trainer.train_dataloader
-        if( train_dataloader is None ):
+        if train_dataloader is None:
             train_dataloader = self.trainer.fit_loop._data_source.dataloader()
 
         # Max epoch is not set, use the train_dataloader
         dataset_size = len(train_dataloader)
-=======
-        # Max epoch is not set, use the train_dataloader
-        dataset_size = len(self.trainer.train_dataloader)
->>>>>>> b7f2b6c1
+
         num_devices = max(1, self.trainer.num_devices)
         num_steps = dataset_size // (self.trainer.accumulate_grad_batches * num_devices)
         return num_steps
