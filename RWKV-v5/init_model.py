import argparse, math, os
import torch.nn as nn
import torch
from src.model import RWKV 

def init_model(
        layers, embedding_size, vocab_size, output_model_path, 
        skip_if_exists=False, safe_init=False, emb_scale=0.0001
        # existing_model_path=None
        ):
    
    print(f"---- Initializing model ----")
    print(f'No of layers: {layers}')
    print(f'Embedding size: {embedding_size}')
    print(f'Output model path: {output_model_path}')
    print(f'Vocab size: {vocab_size}')
    print(f'Emb scale: {emb_scale}')
    # print(f'Existing model path: {existing_model_path}')
    print(f'Note: this process takes a significant time (and ram) for large models')
    print(f"---- ----- ----")

    # Check if the model exists
    if skip_if_exists and os.path.exists(output_model_path):
        print(f"Output model exists, skipping init_model")
        return

    # Enforce safe_init if skip_if_exists is set
    if skip_if_exists:
        safe_init = True

    # Ensure the parent dir exists
    parent_dir = os.path.dirname(output_model_path)
    if not os.path.exists(parent_dir):
        os.makedirs(parent_dir)
    
    # Setup the RWKV model, with the special init_model str
    # this disable the loading of the init model file
    model = RWKV(n_layer=layers, 
                 n_embd=embedding_size, vocab_size=vocab_size, 
                 load_model=".//<#|=@%!$init_model$!%@=|#>//.",
                 ctx_len=1)
    model_state_dict = model.state_dict()
<<<<<<< HEAD

=======
    
>>>>>>> 2528086d
    # Modified init code, from the original init code
    m = {}
    for n in model_state_dict:

        # Iterate each parameter group in state_dict
        p = model_state_dict[n]
        shape = p.shape

        gain = 1.0
        scale = 1.0

        if "ln_" in n or ".ln" in n or "time_" in n or "_mask" in n or "pos_emb" in n or '.mask.' in n:
            if 'ln_x.weight' in n:
                # Special ln_x init
                layer_scale = (1+int(n.split('.')[1])) / layers
                m[n] = (p * 0.0) + (layer_scale ** 0.7)
            else:
                # Skip custom init for these layers
                m[n] = p
        else:
            if n == "emb.weight":
                # scale = -1 * self.args.lr_init
                scale = -1 * abs(emb_scale)
            else:
                if shape[0] > shape[1]:
                    gain = math.sqrt(shape[0] / shape[1])
                for kk in [".att.output.", ".ffn.value.", ".ffn.receptance.", ".ffnPre.value.", ".ffnPre.receptance.", "head_q.", '.oo.', '.rr.']:
                    if kk in n:
                        scale = 0
                if n == "head.weight":
                    scale = 0.5
                if "head_k." in n:
                    scale = 0.1
                if "head_q." in n:
                    scale = 0

            print(f"{str(shape[0]).ljust(5)} {str(shape[1]).ljust(5)} {str(scale).ljust(4)} {n}")

            # Reinitialize as empty params
            m[n] = torch.empty((shape[0], shape[1]))
            # With the specified vlaue ranges
            if scale == 0:
                nn.init.zeros_(m[n])
            elif scale < 0:
                nn.init.uniform_(m[n], a=scale, b=-scale)
            else:
                nn.init.orthogonal_(m[n], gain=gain * scale)

        # Ensure its mapped as a CPU & BF16
        m[n] = m[n].cpu()
        m[n] = m[n].bfloat16()
    
    # Save the model
    if safe_init:
        # Save as tmp file, then move to the output path
        torch.save(m, output_model_path+".tmp")
        os.rename(output_model_path+".tmp", output_model_path)
    else:
        # Save directly
        torch.save(m, output_model_path)

def main():
    parser = argparse.ArgumentParser(description='CLI tool for RWKV model initialization')
    parser.add_argument('--n_layer', type=int, help='Number of layers')
    parser.add_argument('--n_embd',  type=int, help='Embedding size')
    parser.add_argument('--vocab_size', type=str, help="Vocab size for the model as an int, alternativey use 'neox' or 'world' if using their respective tokenizer", default="neox")
    parser.add_argument('--skip-if-exists', type=bool, action=argparse.BooleanOptionalAction, default=False, help='Skip the init if the model already exists, enables --safe-init if set')
    parser.add_argument('--safe-init', type=bool, action=argparse.BooleanOptionalAction, default=False, help='Init in safe mode, where the model is first init as a tmp file, before overwritting/moving to the output path')
    parser.add_argument('--emb-scale', type=float, default=0.0001, help='Embedding weight scale, default is 0.0001')

    # (todo) implement in the future, to support model resizing
    # parser.add_argument('--existing_model_path', type=str, help='Existing model path', default=None)
    parser.add_argument('output_model_path', type=str, help='Output model file path')

    # Parse the args
    args = parser.parse_args()

    # Parse the vocab_size
    vocab_size = args.vocab_size
    if vocab_size == "neox":
        vocab_size = 50277
    elif vocab_size == "world":
        vocab_size = 65536
    else:
        vocab_size = int(vocab_size)

    init_model(
        args.n_layer, args.n_embd, vocab_size, args.output_model_path, 
        skip_if_exists=args.skip_if_exists, safe_init=args.safe_init,
        emb_scale=args.emb_scale
    ) #, args.existing_model_path

if __name__ == "__main__":
    main()<|MERGE_RESOLUTION|>--- conflicted
+++ resolved
@@ -40,11 +40,7 @@
                  load_model=".//<#|=@%!$init_model$!%@=|#>//.",
                  ctx_len=1)
     model_state_dict = model.state_dict()
-<<<<<<< HEAD
 
-=======
-    
->>>>>>> 2528086d
     # Modified init code, from the original init code
     m = {}
     for n in model_state_dict:
