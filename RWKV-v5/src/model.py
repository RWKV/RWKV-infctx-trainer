### ---
# The RWKV Language Model - https://github.com/BlinkDL/RWKV-LM
### ---

global RWKV_JIT_ON, RWKV_TORCH_COMPILE, RWKV_NO_CUDA

from .module.CoreDependencies import *
from .module.ChannelMix import RWKV_ChannelMix
from .module.TimeMix import RWKV_TimeMix

# ---
# Isolating out known operations that **does not work** with torch.compile
# and wrapping them within a torch._dynamo.disable, this is required to get
# the baseline torc.compile to work
# ---

# In the latest version of deepspeed + torch compile,
# deepspeed.checkpointing now works ? - this is inconsistent, so i am disabling for now
@TCompileDisable
def deepspeed_checkpoint(*args, **kwargs):
    return deepspeed.checkpointing.checkpoint(*args, **kwargs)

### ---
# RWKV: State Blocks
### ---

class BlockState:

    def __init__(self, time_mix_state: tuple[torch.Tensor,torch.Tensor],
                 channel_mix_state: torch.Tensor):
        self.time_mix_state = time_mix_state
        self.channel_mix_state = channel_mix_state


class BlockStateList:

    def __init__(self, shift_states, wkv_states):
        self.wkv_states = wkv_states
        self.shift_states = shift_states

    # @ TCompileMax (no difference)
    @staticmethod
    def create(N, B, C, n_head, head_size, device, dtype):
        result = BlockStateList.empty(N, B, C, n_head, head_size, device, dtype)
        result.wkv_states[:] = 0
        # result.wkv_states[:, :, :, -1] = -1e38
        result.shift_states[:] = 0
        return result

    # @ TCompileMax (no difference)
    @staticmethod
    def empty(N, B, C, n_head, head_size, device, dtype):
        # @TODO: confirm if dtype can be changed from .flaot to dtype=dtype (when bf16)
        wkv_states = torch.empty((N, B, n_head, head_size, head_size),
        # wkv_states = torch.empty((N, B, 1, n_head, head_size, head_size),
                                 device=device,
                                #  dtype=dtype)
                                 dtype=torch.float)
        shift_states = torch.empty((N, 2, B, C), device=device, dtype=dtype)
        return BlockStateList(shift_states, wkv_states)

    def __getitem__(self, layer: int):
        return BlockState(
            (self.shift_states[layer, 0], self.wkv_states[layer]),
            (self.shift_states[layer, 1]))

    def __setitem__(self, layer: int, state: BlockState):
        self.shift_states[layer, 0] = state.time_mix_state[0]
        self.wkv_states[layer] = state.time_mix_state[1]
        self.shift_states[layer, 1] = state.channel_mix_state

### ---
# The RWKV Model blocks
### ---

class Block(JITModClass):

    def __init__(self, layer_id, n_layer, n_embd, n_head, head_size, dropout, dim_att, dim_ffn):
        super().__init__()
        self.layer_id = layer_id

        self.ln1 = nn.LayerNorm(n_embd)
        self.ln2 = nn.LayerNorm(n_embd)

        if self.layer_id == 0:
            self.ln0 = nn.LayerNorm(n_embd)
        else:
            self.ln0 = nn.Identity()

        self.att = RWKV_TimeMix(layer_id, n_layer, n_embd, n_head, head_size, dim_att)
        self.ffn = RWKV_ChannelMix(layer_id, n_layer, n_embd, dim_ffn)

        # Setup droupout at block level
        self.dropout = dropout
        if dropout > 0:            
            self.drop0 = nn.Dropout(p = dropout)
            self.drop1 = nn.Dropout(p = dropout)
        else:
            self.drop0 = nn.Identity()
            self.drop1 = nn.Identity()

    @JITModMethod
    @TCompileBaseline
    def forward(self, x, last_state: BlockState):
        x = self.ln0(x)

        att_out, att_state = self.att(
            self.ln1(x),
            last_state.time_mix_state,
        )
        x = self.drop0(x + att_out)
        
        ffn_out, ffn_state = self.ffn(
            self.ln2(x),
            last_state.channel_mix_state,
        )
        x = self.drop1(x + ffn_out)
        
        return x, BlockState(att_state, ffn_state)

        
class L2Wrap(torch.autograd.Function):

    @staticmethod
    def forward(ctx, loss, y, factor, currentMask):
        # Currently (8th July 2023), save_for_backward, causes an issue with
        # pytorch.compile (see: https://github.com/pytorch/pytorch/blob/e600505e3209eaf539e8bc99870ea55236cefbf5/torch/_dynamo/variables/higher_order_ops.py#L735)
        # 
        # Due to L2Wrap being a major hotspot, we should monitor this for future support.
        # so that once its resolved, we can include the L2Wrap step in the torch.compile path
        #
        # See also:
        # - checkpointed_step
        ctx.save_for_backward(y, factor, currentMask)
        return loss

    @staticmethod
    def backward(ctx, grad_output):
        y, factor, currentMask = ctx.saved_tensors

        maxx, ids = torch.max(y, -1, keepdim=True)
        gy = torch.zeros_like(y)
        gy.scatter_(-1, ids, maxx * factor)

        # We ensure the mask is reshaped accordingly, and apply it against gy
        gy = gy * currentMask.reshape(gy.shape[0],gy.shape[1],1) # currentMask[:, None][None, :]
        return (grad_output, gy, None, None)

### ---
# Static optimized functions
### ---

# @ TCompileMax (no speed improvement)
# def F_cross_entropy_reduction_none_optimized(logits, targets):
#     return F.cross_entropy(logits.view(-1, logits.size(-1)), targets.view(-1), reduction="none")

### ---
# Core RWKV module
### ---
class RWKV(L.LightningModule):

    def __init__(self,
                 # Model file path to load from
                 load_model: str,
                 # Model size settings, which we either
                 # "auto detect", or use the user specified settings
                 n_embd: int = -1,
                 n_layer: int = -1,
                 vocab_size: int = -1,
                 # Context length size for the model
                 ctx_len: int = 2048,
                 # Context length schedule
                 ctx_len_cutoffs: List[int] = [],
                 ctx_len_warmup_steps: List[int] = [],
                 # Learning rate schedule
                 # use only target_lr_init / lr_init
                 # to configure a constant learning rate
                 lr_init: float = -1.0,
                 lr_final: float = -1.0,
                 lr_period: int = -1,
                 lr_period_type: str = 'epoch',
                 # Use either "cosine" or "linear"
                 lr_type: str = 'cosine',

                 # Dropout rate
                 dropout: float = 0.0,
                 # Adam optimizer settings
                 beta1: float = 0.9,
                 beta2: float = 0.99,
                 adam_eps: float = 1.0e-08,
                 weight_decay: float = 0.01,
                 warmup_steps: int = -1,

                 # loss bias start
                 position_loss_bias: float = 1.0,
                 position_loss_bias_in_validation: bool = False,
                 
                 # Selective loss settings
                 token_loss_threshold: float = 0.0,
                 token_dropout_rate: float = 0.0, # Dropout rate should be between 0-1

                 # Backprop settings
                 grad_cp: bool = True,
                 bptt_learning: bool = True,
                 bptt_learning_range: int = -1,
                 bptt_truncated_learning: bool = True,
                 layerwise_lr: bool = True,
                 dim_att: Optional[int] = None,
                 dim_ffn: Optional[int] = None,
                 substep_cuda_cache_clear: bool = False,
                 substep_logging: bool = False,
                 torch_set_float32_matmul_precision:str = 'high'
                 ):

        # Lets save everything in one shot
        # (this is used for wandb logging)
        self.setup_args = locals()
        del self.setup_args["self"]
        del self.setup_args["__class__"]

        # Setup the parent class
        super().__init__()

        # Load the model, unless its the special ".//<#|=@%!$init_model$!%@=|#>//." path
        # which is reserved to be used with the `init_model.py`
        #
        # We intentionally used several filesystem illegal characters, to ensure it
        # is not accidentally used by the user for a real file
        model_weights = None
        model_keys = None
        if load_model != ".//<#|=@%!$init_model$!%@=|#>//.":
            # Check if the load_model path exists, and is a file
            if not os.path.isfile(load_model):
                raise ValueError(f"load_model file '{load_model}' does not exist")

            # Load the model weights
            if IS_TORCH_2_1_COMPATIBLE:
                model_weights = torch.load(load_model, map_location='cpu', weights_only=True, mmap=True)
            else:
                model_weights = torch.load(load_model, map_location='cpu')

            # Get the model keys
            model_keys = list(model_weights.keys())

        # Lets compute the model various sizes, if they are not provided
        if n_layer < 0:
            max_block_id = 0
            for x in model_keys:
                if 'blocks.' in x:
                    block_id = int(x.split('.')[1])
                    max_block_id = max(max_block_id, block_id)
            n_layer = max_block_id + 1

        if n_embd < 0:
            n_embd = model_weights['head.weight'].shape[1]
        
        if vocab_size < 0:
            vocab_size = model_weights['head.weight'].shape[0]

        # Save the various other params for later
        self.ctx_len = ctx_len
        self.ctx_len_cutoffs = ctx_len_cutoffs
        self.ctx_len_warmup_steps = ctx_len_warmup_steps
        self.n_embd = n_embd
        self.n_layer = n_layer
        self.vocab_size = vocab_size
        self.layerwise_lr = layerwise_lr
        self.grad_cp = grad_cp
        self.lr_init = lr_init
        self.lr_final = lr_final
        self.lr_period = lr_period
        self.lr_period_type = lr_period_type
        self.lr_type = lr_type
        self.dropout = dropout
        self.warmup_steps = warmup_steps
        self.beta1 = beta1
        self.beta2 = beta2
        self.weight_decay = weight_decay
        self.adam_eps = adam_eps
        self.bptt_learning = bptt_learning
        self.bptt_learning_range = bptt_learning_range
        self.bptt_truncated_learning = bptt_truncated_learning
        self.substep_cuda_cache_clear = substep_cuda_cache_clear
        self.substep_logging = substep_logging

        # # Add warning that bptt_truncated_learning is forced to be true
        # # due to incomplete implementation of CUDA kernel for bptt_learning
        # #
        # # @TODO : remove this warning once the CUDA kernel, with state gradient, is implemented
        # if self.bptt_truncated_learning == False:
        #     print("====================================================================")
        #     print("[WARNING]: bptt_truncated_learning is set as true (was configured as false), due to incomplete implementation of CUDA kernel for bptt_learning")
        #     print("====================================================================")
        #     self.bptt_truncated_learning = True

        # Save the position loss params, and selective loss settings
        self.position_loss_bias = position_loss_bias
        self.position_loss_bias_in_validation = position_loss_bias_in_validation
        self.token_loss_threshold = token_loss_threshold
        self.token_dropout_rate = token_dropout_rate

        # Previous step timestamp, for tracking step by step tok/s perf
        self._prev_step_endin_timestamp = 0

        dim_att = dim_att or n_embd
        dim_ffn = dim_ffn or int((n_embd * 3.5) // 32 * 32)
        self.dim_att = dim_att
        self.dim_ffn = dim_ffn

        # Compute the RWKV-v5 n_head / headsize
        head_size = 64
        self.head_size = head_size
        self.head_size_divisor = 8

        n_head = dim_att // head_size
        self.n_head = n_head
        assert dim_att % n_head == 0 ,  f"dim_att must be divisible by head_size ({self.head_size})"

        # Validate various sizes
        assert n_embd  % 32 == 0, f"n_embd must be divisible by 32"
        assert dim_att % 32 == 0, f"dim_att must be divisible by 32"
        assert dim_ffn % 32 == 0, f"dim_ffn must be divisible by 32"
        
        # Matmu precision check
        if torch_set_float32_matmul_precision is not None:
            torch.set_float32_matmul_precision(torch_set_float32_matmul_precision)
        self.emb = nn.Embedding(vocab_size, n_embd)

        # load(name=f"wkv_{self.ctx_len}_bf16",
        #      sources=[
        #         os.path.join(CUDA_DIR, "wkv_op_bf16.cpp"),
        #         os.path.join(CUDA_DIR, "wkv_cuda_bf16.cu")
        #     ],
        #      verbose=True,
        #      extra_cflags=["-std=c++17", "-O3", f"-DTmax={self.ctx_len}"],
        #      extra_cuda_cflags=[
        #          "-t 4", "-std=c++17", "-res-usage", "--maxrregcount 60",
        #          "--use_fast_math", "-O3", "-Xptxas -O3",
        #          "--extra-device-vectorization", f"-DTmax={self.ctx_len}"
        #      ],
        #      is_python_module=False)

        self.blocks = nn.ModuleList([
            Block(i, n_layer, n_embd, n_head, head_size, dropout, dim_att, dim_ffn) for i in range(n_layer)
        ])

        self.ln_out = nn.LayerNorm(n_embd)
        self.head = nn.Linear(n_embd, vocab_size, bias=False)

        # Dropout handling
        if dropout > 0:
            self.drop0 = nn.Dropout(p = dropout)

        # load the state, and GC the original cpu copy
        if model_weights != None:
            self.load_state_dict(model_weights)
            del model_weights
            gc.collect()

        # Training based timings to track, and initialize
        self._counting_tokens = 0.0
        self._counting_time_start = 0

    def configure_optimizers(self):
        if self.bptt_learning == False:
            if self.deepspeed_stage >= 2 or self.deepspeed_offload:
                print(f"[WARNING]: it is highly recommended to enable bptt_learning when used to deepspeed 2/3/offloading, otherwise an exception will occur when training with dataset records, larger then the configured context length ({self.ctx_len})")
        else:
            if self.trainer.num_devices > 1:
                if self.bptt_learning_range <= 0:
                    print("[WARNING]: unlimited bptt_learning_range across multiple GPU's has a performance penalty with datasets of mixed sizes due to its constant need to keep all GPU's in sync (consider using bptt_learning_range=1 instead)")
        
        # Get the learning rate used for the optimizer
        lr_init = self.lr_init
        lr_final = self.lr_final
        # If the final learning rate is not specified, use the initial learning rate
        if lr_final < 0:
            lr_final = self.lr_init

        # Log the learning rate, and various other parameters
        if self.trainer.local_rank == 0:

            # Add the important notes, for informing users of common gotchas
            print((
                "#\n"
                "# RWKV lighting_trainer.py important notes \n"
                "# https://github.com/RWKV/RWKV-infctx-trainer \n"
                "#\n"
                "# - Ensure your host is not running cuda 12.0 (use either 11.8, or >=12.1), as this is known to have freeze issues\n"
                "# - The terms used in wandb / the progress bar can be confusing, see the github README.md for beter clarifications\n"
                "# - When resuming from checkpoint, the estimated time is inaccurate\n"
                "#"
            ))

            lr_init_e = "{:.3e}".format(lr_init)
            lr_final_e = "{:.3e}".format(lr_final)
            print(f"\n[RWKV.model] Configuring optimizer with\n"+
                  f"    - lr_init:  {lr_init_e} ({lr_init})\n"+
                  f"    - lr_final: {lr_final_e} ({lr_final})\n")

            # Get the setup args
            model_args = dict(self.setup_args)
            model_args["__lr_init"] = lr_init
            model_args["__lr_final"] = lr_final

            # Update WANDB
            if wandb.run is not None:
                wandb.config.update({ "model": model_args })

        # Setup layerwise learning rate
        if self.layerwise_lr:
            lr_1x = set()
            lr_2x = set()
            lr_3x = set()
            for n, p in self.named_parameters():
                if "time_mix" in n:
                    lr_1x.add(n)
                elif "time_decay" in n:
                    lr_2x.add(n)
                # V5-R2 changes
                elif "time_faaaa" in n:
                    lr_2x.add(n)
                # elif "time_first" in n:
                #     lr_3x.add(n)
                else:
                    lr_1x.add(n)
            lr_1x = sorted(list(lr_1x))
            lr_2x = sorted(list(lr_2x))
            lr_3x = sorted(list(lr_3x))
            # print('1x', lr_1x)
            # print('2x', lr_2x)
            # print('3x', lr_3x)
            param_dict = {n: p for n, p in self.named_parameters()}
            optim_groups = [
                {
                    "params": [param_dict[n] for n in lr_1x],
                    "weight_decay": 0.0,
                    "lr": 1.0 * lr_init
                },
                {
                    "params": [param_dict[n] for n in lr_2x],
                    "weight_decay": 0.0,
                    "lr": 2.0 * lr_init
                },
                {
                    "params": [param_dict[n] for n in lr_3x],
                    "weight_decay": 0.0,
                    "lr": 3.0 * lr_init
                },
            ]
        else:
            optim_groups = [
                {
                    "params": [p for n, p in self.named_parameters()],
                    "weight_decay": 0.0
                },
            ]

        # Setup the adam optimizers
        if self.deepspeed_offload:
            optimizer = DeepSpeedCPUAdam(optim_groups,
                                         lr=lr_init,
                                         betas=(self.beta1, self.beta2),
                                         eps=self.adam_eps,
                                         bias_correction=True,
                                         adamw_mode=False,
                                         weight_decay=self.weight_decay,
                                         amsgrad=False)
        else:
            optimizer = FusedAdam(optim_groups,
                                  lr=lr_init,
                                  betas=(self.beta1, self.beta2),
                                  eps=self.adam_eps,
                                  bias_correction=True,
                                  adam_w_mode=False,
                                  weight_decay=self.weight_decay,
                                  amsgrad=False)
            
        # Throw if wramup_steps and lr_period are both set (not supported)
        if self.warmup_steps > 0 and self.lr_period > 0:
            raise ValueError(
                "Use either warmup_steps or lr_period, not both.")

        if self.warmup_steps > 0:
            lr_scheduler = deepspeed.runtime.lr_schedules.WarmupLR(
                optimizer,
                warmup_min_lr=0.2 * self.lr_init,
                warmup_max_lr=self.lr_init,
                warmup_num_steps=self.warmup_steps,
                warmup_type='linear')

            return {
                'optimizer': optimizer,
                'lr_scheduler': lr_scheduler,
            }

        else:
            # Skip the lr_scheduler process if lr_init and lr_final are the same
            if lr_init == lr_final:
                return optimizer

            # The total number of steps to perform training rate decay with
            lr_total_step = 0

            # Handle lr_period -1 default behaviour of using the max_step / max_epoch
            if self.lr_period == -1:
                # Get trainer max_step / max_epoch
                trainer_max_step = self.trainer.max_steps
                trainer_max_epoch = self.trainer.max_epochs
                if trainer_max_step > 0:
                    lr_total_step = trainer_max_step
                elif trainer_max_epoch > 0:
                    lr_total_step = trainer_max_epoch * self.num_step_per_epoch()
                else :
                    print("Warning: max_step/max_epoch not set, we would be performing lr_init to lr_final shift assuming 10 epoch")
                    lr_total_step = 10 * self.num_step_per_epoch()
            else:
                # Calculate lr_total_step based on lr_period
                if self.lr_period_type == "step":
                    lr_total_step = self.lr_period
                elif self.lr_period_type == "epoch":
                    lr_total_step = self.lr_period * self.num_step_per_epoch() # * self.trainer.microbatch_size
                else:
                    raise ValueError(f"lr_period_type {self.lr_period_type} not supported.")

            # Lets initialize the lr_scheduler
            if self.lr_type == "cosine":
                lr_scheduler = torch.optim.lr_scheduler.CosineAnnealingLR(
                    optimizer,
                    T_max=lr_total_step,
                    eta_min=lr_final
                )
            elif self.lr_type == "linear":
                lr_scheduler = torch.optim.lr_scheduler.LinearLR(
                    optimizer,
                    start_factor=1.0,
                    end_factor= lr_final / lr_init,
                    total_iters=lr_total_step
                )
            else:  
                raise ValueError(f"lr_type {self.lr_type} not supported.")

            return {
                'optimizer': optimizer,
                'lr_scheduler': {
                    "scheduler": lr_scheduler,
                    "interval": "step",
                    "frequency": 1,
                },
            }
                
    
    # We have to compute the number of steps per epoch ourselves
    # as this value is not provided directly by pytorch lightning
    # https://github.com/Lightning-AI/lightning/issues/5449#issuecomment-1501597319
    def num_step_per_epoch(self) -> int:
        # Estimated number of steps in total, added as the following
        # https://github.com/Lightning-AI/lightning/pull/11599
        #
        # This MUST be called before len(self.trainer.train_loader)
        # otherwise there is a bug in which the train_dataloader is not
        # fully initialized, which seems to be resolved by computing the 
        # self.trainer.estimated_stepping_batches
        estimated_stepping_batches = self.trainer.estimated_stepping_batches

        # Get the train_dataloader
        train_dataloader = self.trainer.train_dataloader
        if train_dataloader is None:
            train_dataloader = self.trainer.fit_loop._data_source.dataloader()

        # Update the dataloader - to include a reference to the model "self"
        #
        # This is an extreamly hacky work around, to ensure we can get the completed step
        # from the dataloader iteration process - to ensure we properly offset the data
        # on a checkpoint resumption
        #
        # Basically workaround hack for: 
        # https://discuss.pytorch.org/t/resume-iterating-dataloader-from-checkpoint-batch-idx/60683/14 
        #
        # See: data.py -> CheckPointResumeSafeDataLoader
        train_dataloader._set_model_self(self)
        
        # Get the number of epochs, 
        # use estimated_stepping_batches if max_epochs is set
        max_epochs = self.trainer.max_epochs
        if max_epochs > 0:
            return estimated_stepping_batches // max_epochs

        # Max epoch is not set, use the train_dataloader
        dataset_size = len(train_dataloader)

        num_devices = max(1, self.trainer.num_devices)
        num_nodes = max(1, self.trainer.num_nodes)
        num_steps = dataset_size // (self.trainer.accumulate_grad_batches * num_devices * num_nodes)

        # Total number of steps
        return num_steps
    
    @property
    def deepspeed_offload(self) -> bool:
        strategy = self.trainer.strategy
        if isinstance(strategy, DeepSpeedStrategy):
            cfg = strategy.config["zero_optimization"]
            return "offload_optimizer" in cfg or "offload_parameters" in cfg
        return False
    
    @property
    def deepspeed_stage(self) -> int:
        strategy = self.trainer.strategy
        if isinstance(strategy, DeepSpeedStrategy):
            cfg = strategy.config["zero_optimization"]
            return "stage" in cfg
        return -1

    # @TCompileBaseline
    def forward(self, idx: torch.Tensor, last_shift_states: torch.Tensor = None,
                last_wkv_states: torch.Tensor = None):
        B, T = idx.size()
        assert T <= self.ctx_len, "Cannot forward, model ctx_len is exhausted."

        x = self.emb(idx)

        # Handle dropout (input)
        if self.dropout > 0.0:
            x = self.drop0(x)

        new_states = BlockStateList.empty(self.n_layer, B, self.n_embd, 
                                          self.n_head, self.head_size,
                                          x.device, x.dtype)
        
        # last_shift_states can be None, when we are performing direct inference
        if last_shift_states is None:
            cur_bs_list = BlockStateList.create(
                self.n_layer, B, self.n_embd, 
                self.n_head, self.head_size,
                x.device, x.dtype
            )
        else:
            cur_bs_list = BlockStateList(last_shift_states, last_wkv_states)

        ## The output X token
        output_x = x

        ########
        ### Non forking block loop
        #######

        # Avoid using the zip operation, as torch.compile throws an exception on it
        # with `zip not reconized as a valid function`
        # ---
        # for i, (block, last_state) in enumerate(
        #         zip(self.blocks,
        #             BlockStateList(last_shift_states, last_wkv_states))):
        # ---
        for i in range(len(self.blocks)):
            block = self.blocks[i]
            last_state = cur_bs_list[i]
            if self.grad_cp:
                output_x, new_state = deepspeed_checkpoint(
                    block, output_x, last_state)
            else:
                output_x, new_state = block(output_x, last_state)
            new_states[i] = new_state

        ########
        ### Forking block loop (its slower sadly)
        #######

        # # Configuring the chunk sizes
        # first_round_chunk_size = 256
        
        # # Next round chunk sizes forumlation
        # def nextRoundChunkSize(t):
        #     return first_round_chunk_size

        # # First round, first block
        # def firstRound_firstBlock_subProcess(
        #         block:Block, last_state:BlockState, 
        #         in_x:torch.tensor, grad_cp):
        #     if grad_cp:
        #         out_x, new_state = deepspeed_checkpoint(
        #             block, in_x, last_state)
        #     else:
        #         out_x, new_state = block(in_x, last_state)
        #     return out_x, new_state
            
        # # First round, next block
        # def firstRound_nextBlock_subProcess(
        #         block:Block, last_state:BlockState, 
        #         in_x_promise: torch.jit.Future[torch.Tensor], 
        #         grad_cp):
        #     in_x, prv_layer_state = torch.jit.wait(in_x_promise)
        #     return firstRound_firstBlock_subProcess(block, last_state, in_x, grad_cp)
        
        # # Next round, sub process
        # def nextRound_firstBlock_subProcess(
        #     block:Block, last_state_promise: torch.jit.Future[BlockState],
        #     in_x:torch.Tensor, grad_cp):
        #     last_x, last_state = torch.jit.wait(last_state_promise)
        #     return firstRound_firstBlock_subProcess(block, last_state, in_x, grad_cp)
    
        # # Next round, next block
        # def nextRound_nextBlock_subProcess(
        #     block:Block, last_state_promise: torch.jit.Future[BlockState],
        #     in_x_promise: torch.jit.Future[torch.Tensor], 
        #     grad_cp):
        #     last_x, last_state = torch.jit.wait(last_state_promise)
        #     in_x, prv_layer_state = torch.jit.wait(in_x_promise)
        #     return firstRound_firstBlock_subProcess(block, last_state, in_x, grad_cp)

        # # Final x value futures
        # output_x_futures = []
        
        # # Highly experimental first round token pass with JIT fork
        # first_round_futures = []
        # for i in range(len(self.blocks)):
        #     if i == 0:
        #         future = torch.jit.fork(
        #             firstRound_firstBlock_subProcess, self.blocks[i], 
        #             cur_bs_list[i], x[:,:first_round_chunk_size], self.grad_cp
        #         )
        #     else:
        #         future = torch.jit.fork(
        #             firstRound_nextBlock_subProcess, self.blocks[i], 
        #             cur_bs_list[i], first_round_futures[i-1], self.grad_cp
        #         )
        #     first_round_futures.append(future)
        # output_x_futures.append(first_round_futures[-1])

        # # Lets start doing the next round iterations
        # next_round_futures = first_round_futures

        # # Lets start the next round iterations
        # idx = first_round_chunk_size
        # while idx < T:
        #     increment = nextRoundChunkSize(idx)
        #     for i in range(len(self.blocks)):
        #         if i == 0:
        #             future = torch.jit.fork(
        #                 nextRound_firstBlock_subProcess, self.blocks[i], 
        #                 next_round_futures[i], x[:,idx:idx+increment], self.grad_cp
        #             )
        #         else:
        #             future = torch.jit.fork(
        #                 nextRound_nextBlock_subProcess, self.blocks[i], 
        #                 next_round_futures[i], next_round_futures[i-1], self.grad_cp
        #             )
        #         next_round_futures[i] = future
        #     output_x_futures.append(next_round_futures[-1])
        #     idx += increment

        # # Lets get the new states from the final round futures
        # for i in range(len(self.blocks)):
        #     tmp_x, new_state = torch.jit.wait(next_round_futures[i])
        #     new_states[i] = new_state
        
        # # Lets process the final output_x_futures
        # output_x, tmp_state = torch.jit.wait(output_x_futures[0])
        # for i in range(1, len(output_x_futures)):
        #     tmp_x, tmp_state = torch.jit.wait(output_x_futures[i])
        #     output_x = torch.cat((output_x, tmp_x), dim=1)
        # output_x = output_x[:, :T]

        # Final layernorm and head output
        output_x = self.ln_out(output_x)
        output_x = self.head(output_x)

        return output_x, new_states.shift_states, new_states.wkv_states

    #
    # Custom overwrite of manual_backwards operation, to skip the "manual_backwards"
    # safety check, so we can perform manual backward operation step, while using
    # the default trainer loop. This is modified from the original code found here:
    # https://github.com/Lightning-AI/lightning/blob/37c244f94be365496def82870b22c2faf0ab889e/src/lightning/pytorch/core/module.py#L999
    #
    # ---
    # 
    # This allow us to avoid disabling the "automatic_optimization" flag
    #
    # Which would have been required to do "segmented learning", or "Backpropagation Through Time"
    # where we would need to implement manual optimization as per
    # https://lightning.ai/docs/pytorch/stable/model/manual_optimization.html
    #
    # Otherwise an error will be thrown if we call `self.manual_backward`
    #
    # However this would mean that we would need to do a full reimplementation
    # of several features that were handled by the automatic optimization.
    # - accumulate_grad_batches
    # - gradient_clip_val
    # - logging behaviour
    # - distributed training co-ordination
    # - (And probably other features that I am not aware of)
    #
    # So this is a hacky work around, to avoid reimplementing all of the above.
    # 
    # From the current code implementatiion, it seem like this is blocked only by 
    # automatic_optimization flag - and has no adverse side effect otherwise
    # https://lightning.ai/docs/pytorch/stable/_modules/lightning/pytorch/core/module.html#LightningModule.manual_backward
    #
    # If anyone have a better idea, let me know
    # (have experimented with, reimplementing the above, but it is not trivial, unfortunately)
    #
    def manual_backward(self, loss: torch.Tensor, *args, **kwargs):
        if self._fabric:
            self._fabric.backward(loss, *args, **kwargs)
        else:
            # self._verify_is_manual_optimization("manual_backward")
            self.trainer.strategy.backward(loss, None, *args, **kwargs)

    #
    # Main compute_loss function, this is called by the trainer loop
    #
    # @TCompileBaseline
    def compute_loss(self, batch, batch_idx, is_training_run: bool = False, is_validation_run: bool = False):

<<<<<<< HEAD
        # # Start time for the step
=======
        # Start time for the step
>>>>>>> 9b39c37b
        step_start_time = time.time()

        # Used for token/second performance tracking
        if self._counting_tokens is None:
            self._counting_tokens = 0
        if self._counting_time_start is None or self._counting_time_start == 0:
            self._counting_time_start = step_start_time
        
        # Get the input sequence, and attention mask
        seq = batch['input_ids']
        assert isinstance(seq, torch.Tensor) and seq.ndim == 2
        ori_seq_mask = batch['attention_mask']

        # # Get the dataset index
        # dataset_index = 0
        # dataset_name = "dataset_0"
        # if "dataset_index" in batch:
        #     dataset_index = batch["dataset_index"]
        #     dataset_name = f"dataset_{dataset_index}"
        # if "dataset_name" in batch and dataset_name is not None:
        #     dataset_name = batch["dataset_name"]

        # Check if attent mask is set, if not initialize it
        if ori_seq_mask is None or ori_seq_mask.ndim != 2:
            ori_seq_mask = torch.ones_like(seq[:, 1:])

        # Initialize the total_mask_sum (but not compute it)
        total_mask_sum = 0

        # Number of GPUs used in training, note that if it is > 1
        # it is requried that all operations here are in sync with
        # all other GPUs, as such "quick return" on this function
        # should not be allowed
        num_devices = self.trainer.num_devices

        # ### ---
        # ### Positional loss bias handling
        # ### ---
        
        # # Get the starting and ending loss bias
        # loss_bias_start = self.position_loss_bias
        # loss_bias_end   = 2.0 - loss_bias_start

        # # Skip loss bias calculation, if loss_bias_start is 1.0
        # if loss_bias_start == 1.0 or (is_training_run == False and self.position_loss_bias_in_validation == False):
        #     seq_mask = ori_seq_mask
        # else:
        #     # Lets get the torch mask sum
        #     total_mask_sum = torch.sum(ori_seq_mask)

        #     # Lets get a linear multiplier for the loss bias
        #     # seq_mask_sum = torch.sum(ori_seq_mask)
        #     bias_mask = torch.linspace(loss_bias_start, loss_bias_end, int(total_mask_sum.item()), device=ori_seq_mask.device)

        #     # Boolean flag of seq_mask > 0
        #     seq_mask_index = ori_seq_mask[0] > 0

        #     # Apply the bias mask only to positive seq_mask values
        #     final_mask = torch.zeros(ori_seq_mask.shape[1], device=ori_seq_mask.device)
        #     final_mask[seq_mask_index] = ori_seq_mask[0][seq_mask_index] * bias_mask

        #     # And save it as seq_mask
        #     seq_mask = final_mask.unsqueeze(0)

        # Since we are no longer doing positional loss above, use seq_mask directly
        seq_mask = ori_seq_mask

        ### ---
        ### Training cutoff logic handling 
        ### ---
        
        # Perform cutoff for training run
        if is_training_run:
            prev_step = 0

            # Avoid using the zip operation, as torch.compile throws an exception on it
            # with `zip not reconized as a valid function`
            # 
            # This skip if ctx_len_warmup_steps/ctx_len_cutoffs is not set
            # ---
            # for step, len_cut in zip(self.ctx_len_warmup_steps,
            #                          self.ctx_len_cutoffs):
            # ---
            for i in range(min(len(self.ctx_len_warmup_steps), len(self.ctx_len_cutoffs))):
                step = self.ctx_len_warmup_steps[i]
                len_cut = self.ctx_len_cutoffs[i]

                if prev_step <= self.global_step < step and len_cut < seq.shape[
                        1] - 1:
                    pos = randint(0, seq.shape[1] - len_cut - 1)

                    # Original
                    # seq = seq[:, pos:pos + len_cut + 1]

                    # Changed to use masking for prefix cutoff (i do not know if this makes sense)
                    seq = seq[:, :pos + len_cut + 1]
                    seq_mask = seq_mask[:, :pos + len_cut + 1]
                    # Set the attention mask to 0 for the skipped tokens
                    seq_mask[:, :pos] = 0
                    break
                prev_step = step
        
        ### ---
        ### Various size checking, and implementing the core checkpoint_step
        ### ---
        
        # BPTT, and training steps, and various size fetching
        do_bptt_learning = self.bptt_learning and is_training_run
        idx, targets = seq[:, :-1], seq[:, 1:]
        B, T = idx.shape
        C = self.n_embd

        # If total_mask_sum, we skip, as there is no tokens of value to learn from anyway
        total_mask_sum = torch.sum(seq_mask)
        avg_mask_sum = ( total_mask_sum / B )

        # # Do a quick return, if there is no tokens of value to learn from due to full masking
        # # DO NOT DO THIS : This causes multi node / multi GPU to go out of sync
        # if num_devices <= 1 and total_mask_sum == 0:
        #     return 0
        
        # Checkpoint steps
        def checkpointed_step(idx, targets, mask, last_shift_states,
                              last_wkv_states):
            # # Skip if there is no tokens of value to learn from
            # if idx.shape[1] == 0:
            #     # Prepare dummy loss
            #     train_loss = torch.tensor(0, dtype=self.emb.weight.dtype).requires_grad_()
            #     sample_loss = train_loss.clone().detach().requires_grad_(False)

            #     # Return the checkpoint values
            #     return sample_loss, train_loss, last_shift_states, last_wkv_states, 0

            # Get the logits, and the new states
            logits, new_shift_states, new_wkv_states = self(
                idx, last_shift_states, last_wkv_states)
            
            # Ensure logits, targets, and mask are contiguous
            # this is required to avoid view is not compatible with size and stride error
            logits = logits.contiguous()
            targets = targets.contiguous()
            mask = mask.contiguous()

            # Compute the token loss
            token_loss = F.cross_entropy(logits.view(-1, logits.size(-1)),
                                    targets.view(-1),
                                    reduction="none")
            submask = mask.view(-1)[:token_loss.shape[0]]

            # to encourage the logits to be close to 0
            # factor_divisor is typically the total token count
            L2Wrap_factor = 1e-4 / avg_mask_sum

            # Submask count
            submask_count = torch.sum(submask)
            
            # Selective token loss logic
            if submask_count <= 0.0:
                train_loss = torch.tensor(0, dtype=self.emb.weight.dtype).requires_grad_()
                sample_loss = train_loss.clone().detach().requires_grad_(False)
                train_token_count = 0
                train_mask = submask

            elif self.token_loss_threshold > 0.0 or self.token_dropout_rate > 0.0:

                # Sample loss, without backprop 
                with torch.no_grad():
                    sample_loss = (torch.sum(token_loss * submask) / total_mask_sum).clone().detach().requires_grad_(False)

                # Building the training mask
                train_mask = submask

                # Selective loss gating
                if self.token_loss_threshold > 0.0:
                    above_threshold = token_loss > self.token_loss_threshold
                    train_mask = train_mask * above_threshold

                # Dropout logic
                if self.token_dropout_rate > 0.0:
                    dropout_mask = torch.rand(train_mask.shape, device=train_mask.device) > self.token_dropout_rate
                    train_mask = train_mask * dropout_mask
                
                # The training loss to use
                train_loss = torch.sum(token_loss * train_mask) / total_mask_sum  
                train_token_count = torch.sum(train_mask)

                # Adjust the factor accordingly
                # L2Wrap_factor = L2Wrap_factor * (submask_count / train_token_count)

            else:
                train_loss = torch.sum(token_loss * submask) / total_mask_sum
                sample_loss = train_loss.clone().detach().requires_grad_(False)
                train_token_count = submask_count
                train_mask = submask

            if train_loss <= 0.0:
                segment_train_loss = torch.tensor(0, dtype=self.emb.weight.dtype).requires_grad_()
            else:
                # L2Wrap for the backprop process
                segment_train_loss = L2Wrap.apply(train_loss, logits, L2Wrap_factor, train_mask)

            # Return the checkpoint values
            return sample_loss, segment_train_loss, new_shift_states, new_wkv_states, train_token_count

        # Initialize the states, and compute the segment count
        states = BlockStateList.create(self.n_layer, B, C, 
                                       self.n_head, self.head_size,
                                       seq.device, self.emb.weight.dtype)
        segment_count = math.ceil(T / self.ctx_len)

        # Initialize the training loss, and the token count
        training_loss = torch.tensor(0, dtype=self.emb.weight.dtype).requires_grad_()
        training_tokens = 0

        # Raw sample loss (before selective token training)
        sampling_loss = 0

        ### ---
        ### Learning process logic (BPTT or not)
        ### ---
        
        #
        # BPTT learning, we split the sequence into segments
        # and perform a backward pass for each segment, on its own.
        #
        # Allowing us to perform backpropagation across context sizes much larger
        # then what is supported by the current GPU memory.
        #
        # This reduces the need for the checkpointing process, and mitigate
        # a known error where multiple backwards pass throws an exception.
        #
        # While not mathematically equivalent to full context size learning,
        # it makes "infctx" size training possible with deepspeed 2/3
        #
        # ---
        # 
        # See the following, for more details on "Gradient computed twice" error:
        # https://github.com/microsoft/DeepSpeed/issues/988#issuecomment-1549417269
        #
        # Other possibly related issues on the topic:
        # https://github.com/microsoft/DeepSpeed/pull/677
        # https://github.com/EleutherAI/gpt-neox/issues/62#issuecomment-766366413
        #
        if do_bptt_learning:

            gradient_accumulation_steps = max(1, self.trainer.accumulate_grad_batches)
            optimizer = self.optimizers()
            cur_device = self.device
            
            # We use the average segment size, instead of ctx length size.
            # this helps ensure that the segment cutoffs do not make the last segment too small.
            # (eg, the last chunk having only 1 token)
            #
            # it also helps ensure the segment cutoff points are more varied, across mixed dataset sizes
            # and avoid potentially undesired training behaviour at fixed cutoff points
            # (this only applies for segmented learning)
            segment_size = min(math.ceil(T / segment_count)+2, self.ctx_len)

            # Dummy 2D tensor of shape [B,0], are used to do "dummy checkpoint/forward/backprop" to keep everything in sync
            dummy_empty_zero = torch.zeros(B,0, dtype=torch.long, device=cur_device)

            # Get the max segment count across all GPUs, in the current substep, which is used to keep all devices are in sync
            # Once a thread has completed all its segments, it will do dummy checkpoint/forward/backprop with one token,
            # and stay in sync with the thread that are still working on their segments
            #
            # This is used to work around an undocumented behaviour for either lightning / deepspeed loss.backward multi-gpu handling
            # where the `self.manual_backward()` / `loss.backward()` call will block / freeze / hang when being too "out of sync"
            #
            # This can be viewed as a form of `fabric.barrier()` which is invoked implicitly by each `self.manual_backward()` call
            # except that it isn't exactly a `fabric.barrier()` - because it does not block immediately and instead blocks in 
            # the next `self.manual_backward()` call if the previous ones are too far out of sync. 
            # (its confusing, but makes sense for efficency)
            #
            # Additionally because the "code line position" and params actually matter for the 'barrier' code effect,
            # we cant work around this issue by doing dummy `self.manual_backward()` calls, in another if/else branch or loop
            #
            # Combined, this makes this issue very hard to trace and debug, as it will manifest itself as randomly "freezing"
            # when out of sync during `self.manual_backward()` calls. Without the current work around put in place
            #
            # We only do this, if we are doing bptt learning on all segments (-1), and gpu count > 1
            # otherwise we just use the segment count as it is
            if self.trainer.num_devices > 1:
                if self.bptt_learning_range <= 0:
                    # We perform forward/backward on the shared max segment count across all GPUs
                    # ---
                    # we map it to be a tensor, instead of the int directly, as this is more reliable across certain versions of torch/lightning
                    # https://discord.com/channels/992359628979568762/1148755392638234697/1148821863749931008
                    
                    if self.device.type == "cuda":
                        forward_segment_count = self.trainer.strategy.reduce(
                            torch.cuda.IntTensor([segment_count], device=self.device), 
                            reduce_op="max"
                        )
                    else:
                        forward_segment_count = self.trainer.strategy.reduce(
                            torch.Tensor([segment_count], dtype=torch.int),
                            reduce_op="max"
                        )

                    # Convert to int, if its a torch tensor
                    if isinstance(forward_segment_count, torch.Tensor):
                        forward_segment_count = forward_segment_count.item()
                    # We perform as many backward pass as we need to be equal or more then bptt_learning_range
                    backward_segment_count = forward_segment_count
                else:
                    # We perform as many forward pass as we need to be equal or more then bptt_learning_range
                    # and perform an equal amount of backward pass
                    forward_segment_count  = max(segment_count, self.bptt_learning_range)
                    backward_segment_count = self.bptt_learning_range
            else:
                if self.bptt_learning_range <= 0:
                    # Since we do not need to sync GPUs here, we perform as much forward as we exactly need
                    forward_segment_count  = segment_count
                    backward_segment_count = forward_segment_count
                else:
                    # We clamp the backward segment count to the forward count, and bptt_learning_range
                    forward_segment_count  = segment_count
                    backward_segment_count = min(self.bptt_learning_range, segment_count)

            # We compute when we start the segmented learning process
            if forward_segment_count != backward_segment_count:
                start_learning_segment = max(segment_count - self.bptt_learning_range, 0)
            else:
                start_learning_segment = 0

            # # Segment loss array to track (and reduce later)
            # # of size equal to forward_segment_count
            # segment_loss_arr = [0] * forward_segment_count

            # Lets go through and forward all the segments 
            # (including dummy ones)
            for i in range(forward_segment_count):
                # Apply state truncation, if truncated learning is enabled
                # this limits the backprop process, reduces loss learning rate, 
                # but save vram across extreamly large backpropagation steps
                if self.bptt_truncated_learning:
                    prv_shift_states = states.shift_states.clone().detach().requires_grad_(False)
                    prv_wkv_states = states.wkv_states.clone().detach().requires_grad_(False)
                else:
                    prv_shift_states = states.shift_states
                    prv_wkv_states = states.wkv_states
                
                # We use a dummy masked token 0, to do additional dummy checkpoint/forward/backprop when needed
                # for each additional call after the current "segment_count" max
                if i <= segment_count - 1:
                    cur_idx = idx[:, i * segment_size:(i + 1) * segment_size]
                    cur_tar = targets[:, i * segment_size:(i + 1) * segment_size]
                    cur_msk = seq_mask[:, i * segment_size:(i + 1) * segment_size]
                else:
                    cur_idx = dummy_empty_zero
                    cur_tar = dummy_empty_zero
                    cur_msk = dummy_empty_zero

                # Segmented learning, applies the forward/pass over each chunk seperately
                segment_sample_loss, segment_train_loss, new_shift_states, new_wkv_states, segment_train_tokens = checkpointed_step(
                    cur_idx,
                    cur_tar,
                    cur_msk,
                    prv_shift_states,
                    prv_wkv_states
                )
                states = BlockStateList(new_shift_states, new_wkv_states)

                # # Keep the segment loss (for backpassing in reverse)
                # segment_loss_arr[i] = segment_loss

                # Perform the backward pass accordingly, for valid segments (besides the last segment)
                # In this version, we do backward passes together with the forward passes in the main segment loop
                # Instead of after all segment losses are computed
                #
                # In the past, we have implemented to do all forward, and all backwards. But this was found to be "slow"
                if i >= start_learning_segment and i < start_learning_segment + backward_segment_count:
                    # The learning loss, should be normalized against the accumulation steps
                    # as we are bypassing the pytorch lightning normalization
                    # https://lightning.ai/docs/pytorch/2.0.4/common/lightning_module.html#backward
                    learning_loss = segment_train_loss / gradient_accumulation_steps

                    # Perform the backward pass accordingly, for valid segments (besides the last segment)
                    if i == start_learning_segment + backward_segment_count - 1:
                        # This is the last backward pass, we let the default pytorch lightning handle the backward pass
                        # and return the segment loss as part of the total loss
                        training_loss = training_loss + segment_train_loss
                    else:
                        # Undocumented multiple backward pass support
                        # https://github.com/Lightning-AI/lightning/blob/678f642808c54e4c490caee4df5d357301c976bb/tests/trainer/optimization/test_manual_optimization.py#L251
                        self.manual_backward(learning_loss, optimizer, retain_graph=True)

                        # Accumulate without gradient, as we already did the backward pass
                        training_loss = training_loss + segment_train_loss.clone().detach().requires_grad_(False)
                else:
                    # Even if its not the segments we use for backward pass, we still need to accumulate the loss
                    training_loss = training_loss + segment_train_loss.clone().detach().requires_grad_(False)
                
                # Add token count and raw sampling loss
                training_tokens = training_tokens + segment_train_tokens
                sampling_loss = sampling_loss + segment_sample_loss

                # GC collect unused memory
                # gc.collect()
                # torch.cuda.empty_cache()
        else:

            #
            # Normal operations without BPTT
            #
            segment_size = self.ctx_len
            for i in range(segment_count):
                if i < segment_count-1 and is_training_run:
                    segment_sample_loss, segment_train_loss, new_shift_states, new_wkv_states, segment_train_tokens = deepspeed_checkpoint(
                        checkpointed_step,
                        idx[:, i * segment_size:(i + 1) * segment_size],
                        targets[:, i * segment_size:(i + 1) * segment_size],
                        seq_mask[:, i * segment_size:(i + 1) * segment_size],
                        states.shift_states,
                        states.wkv_states
                    )
                else:
                    segment_sample_loss, segment_train_loss, new_shift_states, new_wkv_states, segment_train_tokens = checkpointed_step(
                        idx[:, i * segment_size:(i + 1) * segment_size],
                        targets[:, i * segment_size:(i + 1) * segment_size],
                        seq_mask[:, i * segment_size:(i + 1) * segment_size],
                        states.shift_states,
                        states.wkv_states
                    )
                
                # Add them up
                training_loss = training_loss + segment_train_loss
                training_tokens = training_tokens + segment_train_tokens
                sampling_loss = sampling_loss + segment_sample_loss

                # Update the states
                states = BlockStateList(new_shift_states, new_wkv_states)
                gc.collect()
                # torch.cuda.empty_cache()

        # Wandb logging only, if an active run exists (only applies for training)
        if wandb.run is not None and is_training_run:
            global_rank = self.global_rank
            global_device_count = self.trainer.num_devices * self.trainer.num_nodes
            microbatch_size = self.trainer.microbatch_size

            # Get the total dataset context length
            batch_ctx_len = 0
            if "data_ctx_len" in batch:
                batch_ctx_len = torch.sum(batch["data_ctx_len"]).item()
            else:
                batch_ctx_len = T * microbatch_size

            # Increment the counting tokens, and log it accordingly
            self._counting_tokens += batch_ctx_len / 1000.0

            # Calculate various log values
            ctx_len = batch_ctx_len / microbatch_size
            tokens = training_tokens / microbatch_size

            # Ending time for the step
            step_endin_time = time.time()

            # Get the previous step endin time
            step_prev_endin_time = self._prev_step_endin_timestamp
            self._prev_step_endin_timestamp = step_endin_time

            # Log the line values
            wandb.log({
                # The original loss and ctx_len (averaged by batch size)
                'train/data_ctxlen': ctx_len, 
                'train/data_loss': sampling_loss,
                # "train/dataset_index": dataset_index,

                # The selective training tokens, and loss
                'train/learn_tokens': tokens,
                'train/learn_loss': training_loss,

                # # Dataset based tracking (not working)
                # f'dataset/train/{dataset_index}.loss': training_loss,
                # f'dataset/train/{dataset_index}.data_loss': sampling_loss,
                # f'dataset/train/{dataset_index}.tokens': tokens,
                # f'dataset/train/{dataset_index}.ctx_len': ctx_len,
                # f'dataset/train/{dataset_index}.name': dataset_name,

                # Perf tracking
                f'perf/kTokens_per_sec.gpu.{global_rank}': self._counting_tokens / max(step_endin_time - self._counting_time_start, 1e-8),
                f'perf/kTokens_per_sec_step.gpu.{global_rank}': (batch_ctx_len / 1000.0) / max(step_endin_time - step_prev_endin_time, 1e-8),
                f'perf/kTokens_total.gpu.{global_rank}': self._counting_tokens,

                # Step and trainer tracking
                'global_rank': global_rank, 
                'substep': (batch_idx * global_device_count + global_rank),
                'trainer/global_step':self.global_step,
                'trainer/learning_rate': self.trainer.optimizers[0].param_groups[0]['lr'],
                'batchidx': batch_idx
            })
            
        if wandb.run is not None and is_validation_run:
            global_rank = self.global_rank

            # Log the line values
            wandb.log({
                # The original loss and ctx_len (averaged by batch size)
                'validation/data_ctxlen': T, 
                'validation/data_loss': sampling_loss,
                # "validation/dataset_index": dataset_index,

                # The selective training tokens, and loss
                'validation/learn_tokens': training_tokens,
                'validation/learn_loss': training_loss,

                # # Dataset based tracking (not working)
                # f'dataset/validation/{dataset_index}.loss': training_loss,
                # f'dataset/validation/{dataset_index}.data_loss': sampling_loss,
                # f'dataset/validation/{dataset_index}.ctx_len': T,
                # f'dataset/validation/{dataset_index}.name': dataset_name,

                # Step and trainer tracking
                'global_rank': global_rank, 
                'trainer/global_step':self.global_step,
                'batchidx': batch_idx
            })

        # Throw if total loss is NaN
        assert not torch.isnan(training_loss), "training_loss is NaN"
        return sampling_loss, training_loss

    #
    # Training and validation steps
    #
    def training_step(self, batch, batch_idx):

        # Update the dataloader skip steps (fix dataset offset issues)
        # train_dataloader._set_skip_offset(self.global_step * self.trainer.accumulate_grad_batches)

        # print("=== BATCH ID SHAPE ===", batch["input_ids"].shape)
        # print("=== BATCH AM SHAPE ===", batch["attention_mask"].shape)

        sampling_loss, training_loss = self.compute_loss(batch, batch_idx, True, False)

        self.log('train/loss', training_loss, prog_bar=True)
        # If set - forces the above train/loss log line to always be on a new line
        if self.substep_logging:
            print("")
        
        if self.substep_cuda_cache_clear:
            gc.collect()
            torch.cuda.empty_cache()

        # if loss not a number return None
        if torch.isnan(training_loss):
            return None

        return training_loss

    # @TCompileBaseline
    def validation_step(self, batch, batch_idx):
        sampling_loss, training_loss = self.compute_loss(batch, batch_idx, False, True)
        self.log('validation/loss', sampling_loss, prog_bar=True, sync_dist=True)

        # Reset the token tracking accordingly
        # self._counting_tokens = 0
        # self._counting_time_start = time.time()

        return sampling_loss

### ---
# SimpleRWKV, a wrapper for RWKV that allows for simple usage of the model
### ---

# SimpleRWKV specific imports
from transformers import PreTrainedTokenizerFast

# Current script dir
SCRIPT_DIR = os.path.dirname(os.path.realpath(__file__))
SCRIPT_PARENT_DIR = os.path.abspath(os.path.join(SCRIPT_DIR, '../'))

# SimpleRWKV is a wrapper for RWKV that allows for simple usage of the model
#
# it is not meant to be highly performant, but rather a simple minimal way to run the RWKV trainer module
# in inference mode, and can be used to validate the model trainer code / its changes
class SimpleRWKV():

    def __init__(
            self,
            model_path: str,
            ctx_len:int = 1024,
            device:str = "cuda",
            dtype:str = "fp32"
        ):

        # Log the mismatch dtype
        if dtype != "fp32":
            print("[SimpleRWKV] Warning: dtype mismatch, only fp32 is supported (for now)")

        # Prepare the model config with the model path, and custom torch load
        model_config = {}
        model_config["load_model"] = model_path
        model_config["ctx_len"] = ctx_len

        # This feature depends on deepspeed
        model_config["grad_cp"] = False
        # model_config["_torch_load_state"] = loaded_state

        # Save the config settings
        self.ctx_len = ctx_len
        self.device = device

        # Lets actually load the model
        self.model = RWKV(**model_config)

        # Lets map it over to the respective device type
        # and set it to run as eval/inference mode
        self.model.to(device)
        self.model.eval()

        # Get the model detected vocab size
        vocab_size = self.model.vocab_size

        # The tokenizer object values
        self.fastTokenizer = None
        self.worldTokenizer = None

        # Setup the tokenizer
        if vocab_size == 50277:
            # Use the neox tokenizer
            tokenizer_file = os.path.join(SCRIPT_DIR,"./dataflow/20B_tokenizer.json")
            tokenizer = PreTrainedTokenizerFast(tokenizer_file=tokenizer_file)
            self.fastTokenizer = tokenizer
        elif vocab_size == 65536:
            # Use the world tokenizer
            from .dataflow.trie_tokenizer import MT_TRIE_TOKENIZER
            world_tokenizer = MT_TRIE_TOKENIZER(os.path.join(SCRIPT_DIR, "./dataflow/rwkv_vocab_v20230424.txt"))
            self.worldTokenizer = world_tokenizer
        else:
            raise NotImplementedError(f"Unsupported vocab size ({vocab_size}) - custom tokenizer not supported")

    # Encoding strings
    def encode(self, text: str):
        if self.worldTokenizer != None:
            return self.worldTokenizer.encode(text)
        return self.fastTokenizer.encode(text)

    # Decoding strings
    def decode(self, tokens: list):
        if self.worldTokenizer != None:
            return self.worldTokenizer.decode(tokens)
        return self.fastTokenizer.decode(tokens)

    # Forwarding logic, withoout torch._no_grad() context
    def _forward(
            self, tokens, 
            stateObj = None,
            all_logits = False
        ):

        logits_arr = None
        token_len = len(tokens)

        # Get the shift/wkv state
        if stateObj is None:
            shift_states = None
            wkv_states = None
        else:
            shift_states = stateObj["shift_states"]
            wkv_states = stateObj["wkv_states"]
        
        # The all_logits array, if requested
        all_logits_arr = None

        # For each token, process the state, in batches up to ctx_len
        for i in range(0, token_len, self.ctx_len):
            # Token set
            token_set = tokens[i:i+self.ctx_len]

            # Check if tokens are already tensors
            batch_tokens = torch.tensor(
                token_set, 
                dtype=torch.long, device=self.device
            ).unsqueeze(0)
            
            # Compute the logits and state
            logits_arr, shift_states, wkv_states = self.model.forward(
                batch_tokens, shift_states, wkv_states
            )

            # Build the all_logits array
            if all_logits:
                if all_logits_arr is None:
                    all_logits_arr = logits_arr[0]
                else:
                    all_logits_arr = torch.cat([all_logits_arr, logits_arr[0]], dim=0)

        # Return the logits and state
        if all_logits:
            return all_logits_arr, { "shift_states": shift_states, "wkv_states": wkv_states }
        else:
            return logits_arr[0][-1], { "shift_states": shift_states, "wkv_states": wkv_states }
    
    # Forwarding logic, with torch._no_grad() context
    def forward(
            self, tokens:list, 
            stateObj = None,
            all_logits = False
        ):
        with torch.no_grad():
            return self._forward(tokens, stateObj, all_logits)

    # Sampling logits
    def sample_logits(
            self, logits, 
            prv_tokens=[0], 
            temperature=1.0, top_p=0.9,
            token_ban: list = []
            ):
        # Copy to CPU first
        logits = logits.cpu()

        # Max negative float
        max_neg = -torch.finfo(torch.float).max

        # Apply token ban
        for x in token_ban:
            logits[x] = max_neg
        
        # Remove NaNs from logits
        for x in range(len(logits)):
            if torch.isnan(logits[x]):
                logits[x] = max_neg

        # Handle sampling with temperature
        if temperature > 0.0:
            probs = F.softmax(logits, dim=-1)
            sorted_probs = torch.sort(probs, descending=True)[0]
            cumulative_probs = torch.cumsum(sorted_probs, dim=-1).cpu().numpy()
            cutoff = float(sorted_probs[np.argmax(cumulative_probs > top_p)])
            probs[probs < cutoff] = 0
            if temperature != 1.0:
                probs = probs.pow(1.0 / temperature)
            out = torch.multinomial(probs, num_samples=1)[0]
            return out
        else: 
            # Since the tokenizer sample does not support temp==0
            # we handle this case ourself, by fining the top token
            return torch.argmax(logits, dim=-1).item()

    # Completion API
    def completion(self, 
            prompt, 
            max_tokens: int = 32,
            temperature: float = 1.0,
            top_p: float = 0.9,
            token_ban: list = [],
            start_state = None,
            stream_to_stdout: bool = False,
        ):
        # Encode the context, if its a string
        if isinstance(prompt, str):
            enc = self.encode(prompt)
        # Check if the prompt is a list of tokens
        elif isinstance(prompt, list):
            enc = prompt
        else:
            raise ValueError("Prompt must be a string or a list of tokens")

        # Keep track of the logits and state
        logits = None
        stateObj = start_state

        # For each token, process the state
        logits, stateObj = self.forward(enc, stateObj)

        # # Garbage collect
        # gc.collect()
        # torch.cuda.empty_cache()

        # Generate each token
        out_tokens = []
        for i in range(max_tokens):
            ttt = self.sample_logits(
                logits, 
                # prv_tokens=full_tokens,
                temperature=temperature, top_p=top_p,
                token_ban=token_ban
            )
            
            # Append the token
            out_tokens.append(ttt)
            # full_tokens.append(ttt)
            if stream_to_stdout:
                print(self.decode([ttt]), end="", flush=True)

            # Perform the forward pass
            logits, stateObj = self.forward([ttt], stateObj)

        # Decode the tokens
        out_str = self.decode(out_tokens)

        # # Garbage collect
        # gc.collect()
        # torch.cuda.empty_cache()

        # Return the output string, and state
        return out_str, stateObj<|MERGE_RESOLUTION|>--- conflicted
+++ resolved
@@ -813,11 +813,7 @@
     # @TCompileBaseline
     def compute_loss(self, batch, batch_idx, is_training_run: bool = False, is_validation_run: bool = False):
 
-<<<<<<< HEAD
-        # # Start time for the step
-=======
         # Start time for the step
->>>>>>> 9b39c37b
         step_start_time = time.time()
 
         # Used for token/second performance tracking
