--- conflicted
+++ resolved
@@ -273,10 +273,8 @@
     #       [batch_size, state_size] ## Channel mix state,
     #       [batch_size, n_head, head_size, head_size] ## WKV state
     #   ]
-<<<<<<< HEAD
-=======
-    @JITModMethod
->>>>>>> 2528086d
+    
+    #@ #JITModMethod
     def forward(self, x, last_state: tuple[torch.Tensor,torch.Tensor]) -> tuple[torch.Tensor,tuple[torch.Tensor,torch.Tensor]]:
         # Run with cuda
         if self.use_cuda is True:
